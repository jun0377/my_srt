#!/bin/bash
# Now Check if Tcl is installed, run it if so. The backslash extends the comment and hides the line below against Tcl interpreter \
exec tclsh "$0" "$@" || echo "Please install 'tcl' package first - it's required to run any other scripts here." && exit 1

#
# SRT - Secure, Reliable, Transport
# Copyright (c) 2018 Haivision Systems Inc.
#
# This Source Code Form is subject to the terms of the Mozilla Public
# License, v. 2.0. If a copy of the MPL was not distributed with this
# file, You can obtain one at http://mozilla.org/MPL/2.0/.
#
<<<<<<< HEAD
=======

if { [catch {package require Tcl 8.5}] } {
	puts stderr "Tcl version at least 8.5 required, please upgrade"
	exit 1
}
>>>>>>> 22d8d320

set ok 1

if { [catch {exec pkg-config --exists openssl}] } {
	set ok 0
	puts "Openssl: NOT INSTALLED, please install (libssl-dev\[el\], openssl-dev\[el\] etc.)"
} else {
	puts "Openssl: found version [exec pkg-config --modversion openssl] -- ok"
}


set nothave [catch {set cmake [exec cmake --version]}]

if { $nothave } {
	puts "CMake version >= 2.8 required - please install cmake"
	set ok 0
} else {
	set cmakel1 [lindex [split $cmake \n] 0]
	set cv [lindex $cmakel1 end]
	if { [package vcompare $cv 2.8] == -1 } {
		puts "CMake version >= 2.8 required - please upgrade cmake"
		set ok 0
	} else {
		puts "Cmake version $cv -- ok."
	}
}


# May others also apply

if { $ok } {
	puts "All dependencies satisfied, you should be good to go."
	exit 0
}

puts "Please fix the above findings before compiling"
exit 1

<|MERGE_RESOLUTION|>--- conflicted
+++ resolved
@@ -10,14 +10,11 @@
 # License, v. 2.0. If a copy of the MPL was not distributed with this
 # file, You can obtain one at http://mozilla.org/MPL/2.0/.
 #
-<<<<<<< HEAD
-=======
 
 if { [catch {package require Tcl 8.5}] } {
 	puts stderr "Tcl version at least 8.5 required, please upgrade"
 	exit 1
 }
->>>>>>> 22d8d320
 
 set ok 1
 
